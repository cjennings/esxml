;;; esxml.el --- Library for working with xml via esxml and sxml
;; Copyright (C) 2012  

;; Author: Evan Izaksonas-Smith <izak0002 at umn dot edu>
;; Maintainer: Evan Izaksonas-Smith
;; Created: 15th August 2012
;; Version: 0.1.0
;; Package-Requires: ((kv "0.0.5"))
;; Keywords: tools, lisp, comm
;; Description: A library for easily generating XML/XHTML in elisp
;;
;; This program is free software; you can redistribute it and/or modify
;; it under the terms of the GNU General Public License as published by
;; the Free Software Foundation, either version 3 of the License, or
;; (at your option) any later version.

;; This program is distributed in the hope that it will be useful,
;; but WITHOUT ANY WARRANTY; without even the implied warranty of
;; MERCHANTABILITY or FITNESS FOR A PARTICULAR PURPOSE.  See the
;; GNU General Public License for more details.

;; You should have received a copy of the GNU General Public License
;; along with this program.  If not, see <http://www.gnu.org/licenses/>.

;;; Commentary:

;; This is XML/XHTML done with S-Expressions in EmacsLisp.  Simply,
;; this is the easiest way to write HTML or XML in Lisp.

;;; Code:
(eval-when-compile
  (require 'cl))
(require 'xml)
(require 'kv)

(defun string-trim-whitespace (string)
  "A simple function, strips the whitespace from beginning and
end of the string.  Leaves all other whitespace untouched."
  (replace-regexp-in-string
   (rx string-start (* whitespace)
       (group (+? anything))
       (* whitespace) string-end)
   "\\1"
   string))

(defun esxml-trim-ws (esxml)
  "This may cause problems, is intended for parsing xml into sxml
but may eroneously delete desirable white space."
  (if (stringp esxml) (string-trim-whitespace esxml)
    (destructuring-bind (tag attrs . body) esxml
      `(,tag ,attrs
             ,@(mapcar 'esxml-trim-ws body)))))

(defun esxml--convert-pair (pair)
  "Converts from cons cell to attribute pair.  Not intended for
general use."
  (format "%S=%S" (car pair) (cdr pair)))


;; While the following could certainly have been written using format,
;; concat makes them easier to read.  Update later if neccesary for
;; efficiency.

;; Though at first glance the recursive nature of this function might
;; give one pause, since xml is a recursive data type, a recursive
;; parser is an optimal strategy.  each node will be visited exactly
;; once during the transformation.
;;
;; Further, since a string is a terminal node and since xml can be
;; represented as a string, non dynamic portions of the page may be
;; precached quite easily.
(defun esxml-to-xml (esxml)
  "This translates an esxml expression, i.e. that which is
returned by xml-parse-region.  The structure is defined as a
string or a list where the first element is the tag the second is
an alist of attribute value pairs and the remainder of the list
is 0 or more esxml elements.

 (TAG ATTRS &rest BODY) || STRING

TAG: is the tag and must be a symbol.

ATTRS: is an alist of attribute pairs each pair must be of the
       form (KEY . VALUE).

KEY: is the name of the attribute and must be a symbol.

VALUE: is the value of the attribute and must be a string.

BODY: is zero or more esxml expressions.  Having no body forms
      implies that the tag should be self closed.  If there is
      one or more body forms the tag will always be explicitly
      closed, even if they are the empty string.

STRING: if the esxml expression is a string it is returned
        unchanged, this allows for caching of any constant parts,
        such as headers and footers.
"
  (if (stringp esxml) esxml
    (destructuring-bind (tag attrs &rest body) esxml
      (concat "<" (symbol-name tag)
              (when attrs
                (concat " " (mapconcat 'esxml--convert-pair attrs " ")))
              (if body
                  (concat ">" (mapconcat 'esxml-to-xml body "")
                          "</" (symbol-name tag) ">")
                "/>")))))

(defun pp-esxml-to-xml (esxml)
  "This translates an esxml expresion as `esxml-to-xml' but
indents it for ease of human readability, it is neccesarrily
slower and will produce longer output."
  (if (stringp esxml) esxml
    (destructuring-bind (tag attrs . body) esxml
      (concat "<" (symbol-name tag) " "
              (when attrs
                  (mapconcat 'esxml--convert-pair attrs " "))
              (if body
                  (concat ">\n"
                          (replace-regexp-in-string
                           "^" "  "
                           (mapconcat 'pp-esxml-to-xml
                                      body "\n"))
                          "\n</" (symbol-name tag) ">")
                "/>")))))

(defun sxml-to-esxml (sxml)
  "Translates sxml to esxml so the common standard can be used.
See: http://okmij.org/ftp/Scheme/SXML.html."
  (if (stringp sxml) sxml
    (pcase sxml
      (`(,tag (@ . ,attrs) . ,body)
       `(,tag ,(mapcar (lambda (attr)
                         (cons (first attr)
                               (or (second attr)
                                   (prin1-to-string (first attr)))))
                       attrs)
              ,@(mapcar 'sxml-to-esxml body)))
      (`(,tag . ,body)
       `(,tag nil
              ,@(mapcar 'sxml-to-esxml body))))))

(defun sxml-to-xml (sxml)
  "Translates sxml to xml, via esxml, hey it's only a constant
factor. :)"
  (esxml-to-xml (sxml-to-esxml sxml)))


;;; Some generators for common problems
;; Tabular and listed data are common patterns, so rather than do
;; something like:
;; (esxml-to-xml
;;  `(html ()
;;         (body ()
;;               ,@(mapcar (lambda (url-entry)
;;                           (destructuring-bind (url name)
;;                               `(li ()
;;                                    (a ((href . ,url))
;;                                       ,name))))))))
;; we should instead define this cleanly.

(defun esxml-link (url &rest body)
  `(a ((href . ,url)) ,@body))

(defun esxml-label (label-text attribs &rest body)
  "Make a label with LABEL-TEXT and ATTRIBS.

Optionally include the BODY."
  (let ((label-element
         `(label
           ,attribs
           (span () ,(concat label-text ": ")))))
    (if body
        (append label-element body)
        label-element)))

(defun esxml-input (name type &optional value)
  "Make an HTML INPUT control.

VALUE is optional, if it's supplied whatever is supplied is used.
`nil' is the blank string."
  `(input ((name . ,name)
           (type . ,type)
           (placeholder . ,name)
           ,@(when value `((value . ,value))))))

(defun esxml-textarea (name &optional content)
  "Make an HTML TextArea control."
<<<<<<< HEAD
  `(textarea ((name . ,name))
             ,@(when content (list content))))
=======
  `(textarea ((name . ,name)
              (placeholder . ,name))
             ;; textareas require a body all the time
             ,@(if content (list content) "")))
>>>>>>> 0fd1a4a9

(defun esxml-listify (body &optional ordered-p)
  `(,(if ordered-p 'ol 'ul) ()
    ,@(map-bind body
                `(li () ,@body)
                body)))

(defun esxml-create-bookmark-list (bookmark-list seperator &optional ordered-p)
  (esxml-listify (map-bind (url name &optional description)
                           `(,(esxml-link url name)
                             ,@(when description
                                 `(,seperator ,description)))
                           bookmark-list)
                 ordered-p))
;;; Example
;; (setq bookmark-list
;;       '(("http://www.emacswiki.org" "Emacs Wiki" "Accept no substitutes")
;;         ("http://www.github.com/" "Github")
;;         ("http://www.google.com" "Google" "Everyones favorite search engine")))

;; (esxml-to-xml (esxml-create-bookmark-list bookmark-list ": "))



(defun xml-to-esxml (string &optional trim)
  (with-temp-buffer
    (insert string)
    (let ((parse-tree (libxml-parse-xml-region (point-min)
                                               (point-max))))
      (if trim
          (esxml-trim-ws parse-tree)
        parse-tree))))

(defun esxml-get-by-key (esxml key value)
  "Returns a list of all elements whose wttribute KEY match
VALUE.  KEY should be a symbol, and VALUE should be a string.
Will not recurse below a match."
  (unless (stringp esxml)
    (destructuring-bind (tag attrs . body) esxml 
      (if (equal value
                 (assoc-default key attrs))
          (list esxml)
        (apply 'append (mapcar (lambda (sexp)
                                 (esxml-get-by-key sexp key value))
                               body))))))

(defun esxml-get-tags (esxml tags)
  "Returns a list of all elements whose tag is a member of TAGS.
TAGS should be a list of tags to be matched against. Will not
recurse below a match."
  (unless (stringp esxml) 
    (let ((tag (car esxml))
          (attrs (cadr esxml))
          (body (cddr esxml)))
      (if (member tag tags)
          (list esxml)
        (apply 'append (mapcar (lambda (sexp)
                                 (esxml-get-tags sexp tags))
                               body))))))

(defun esxml-get-forms (esxml)
  "Returns a list of all forms."
  (esxml-get-tags esxml '(form)))

(provide 'esxml)
;;; esxml.el ends here<|MERGE_RESOLUTION|>--- conflicted
+++ resolved
@@ -187,15 +187,10 @@
 
 (defun esxml-textarea (name &optional content)
   "Make an HTML TextArea control."
-<<<<<<< HEAD
-  `(textarea ((name . ,name))
-             ,@(when content (list content))))
-=======
   `(textarea ((name . ,name)
               (placeholder . ,name))
              ;; textareas require a body all the time
              ,@(if content (list content) "")))
->>>>>>> 0fd1a4a9
 
 (defun esxml-listify (body &optional ordered-p)
   `(,(if ordered-p 'ol 'ul) ()
